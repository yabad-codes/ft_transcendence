--- conflicted
+++ resolved
@@ -7,12 +7,8 @@
 import { RegisterPage } from "./js/pages/RegisterPage.js";
 import { ChatMessage } from "./js/components/ChatMessage.js";
 import { LeaderboardPage } from "./js/pages/LeaderboardPage.js";
-<<<<<<< HEAD
 import { TwoFactorAuthPage } from "./js/pages/2faPage.js";
-import API from "./js/utils/API.js";
-=======
 import { api } from "./js/utils/api.js";
->>>>>>> 3b3c2eff
 import Router from "./js/utils/router.js";
 import { connectToNotificationServer } from "./js/utils/NotificationSocket.js";
 
@@ -21,7 +17,7 @@
 
 app.router = Router;
 app.api = api;
-app.isLoggedIn = true;
+app.isLoggedIn = false;
 app.profile = null;
 app.socket = null;
 
