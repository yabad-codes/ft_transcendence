--- conflicted
+++ resolved
@@ -794,7 +794,6 @@
 		</div>
 	</template>
 
-<<<<<<< HEAD
 	<!-- Settings page -->
 	<template id="settingspage">
 		<div class="container-fluid p-0">
@@ -872,7 +871,6 @@
 
   <!-- Add other templates -->
 
-=======
   <template id="leaderboardpage">
 		<div class="container-fluid d-none" id="leaderboardContainer">
 			<img src="./images/stars.png" alt="Trophy icon" class="trophy-icon mx-auto d-block">
@@ -880,7 +878,6 @@
 		</div>
 	</template>
     
->>>>>>> d3287bfb
     <script src="./bootstrap-5.3.3-dist/js/bootstrap.min.js"></script>
   </body>
 </html>