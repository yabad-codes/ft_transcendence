--- conflicted
+++ resolved
@@ -744,7 +744,6 @@
       </div>
     </template>
 
-<<<<<<< HEAD
 	<!-- Leaderboard Page -->
 	<template id="leaderboardpage">
 		<div class="container-fluid">
@@ -977,240 +976,8 @@
 			</div>
 		</div>
 	</template>
-=======
-    <!-- Leaderboard Page -->
-    <template id="leaderboardpage">
-      <div class="container-fluid">
-        <img
-          src="./images/stars.png"
-          alt="Trophy icon"
-          class="trophy-icon mx-auto d-block"
-        />
-        <h1 class="leaderboard-title text-center">Leaderboard</h1>
-        <section class="player-card row align-items-center flex-nowrap">
-          <!-- player 1-->
-          <div class="col-1 rank-container text-center">
-            <div class="rank-number">#1</div>
-            <div class="rank-label">Rank</div>
-          </div>
-          <div class="col-3 player-info">
-            <img
-              src="./images/avatar.jpg"
-              alt="Player avatar"
-              class="player-avatar rounded-circle"
-            />
-            <div class="player-details">
-              <div class="player-name">Jhon Doe</div>
-              <div class="player-bio">
-                <img
-                  src="./images/coalitions/bios.png"
-                  alt="Bios"
-                  class="bio-icon"
-                />
-                <div class="bio-label">Bios</div>
-              </div>
-            </div>
-          </div>
-          <div class="col-1 matches-container text-center">
-            <div class="matches-value">56</div>
-            <div class="matches-label">Matches played</div>
-          </div>
-          <div class="col-1 wins-container text-center">
-            <div class="wins-value">28</div>
-            <div class="wins-label">Wins</div>
-          </div>
-          <div class="col-1 ratio-container text-center">
-            <div class="ratio-value">50%</div>
-            <div class="ratio-label">Ratio</div>
-          </div>
-          <div class="col-1 achievements-container text-center">
-            <div class="achievements-value">16</div>
-            <div class="achievements-label">Achievements</div>
-          </div>
-          <div class="col-1 text-end">
-            <img src="./images/arrow.png" alt="More icon" class="more-icon" />
-          </div>
-        </section>
-        <section class="player-card row align-items-center flex-nowrap">
-          <!-- player 2-->
-          <div class="col-1 rank-container text-center">
-            <div class="rank-number">#2</div>
-            <div class="rank-label">Rank</div>
-          </div>
-          <div class="col-3 player-info">
-            <img
-              src="./images/avatar.jpg"
-              alt="Player avatar"
-              class="player-avatar rounded-circle"
-            />
-            <div class="player-details">
-              <div class="player-name">Alex Jason</div>
-              <div class="player-bio">
-                <img
-                  src="images/coalitions/pandora.png"
-                  alt="Pandora"
-                  class="bio-icon"
-                />
-                <div class="bio-label">Pandora</div>
-              </div>
-            </div>
-          </div>
-          <div class="col-1 matches-container text-center">
-            <div class="matches-value">73</div>
-            <div class="matches-label">Matches played</div>
-          </div>
-          <div class="col-1 wins-container text-center">
-            <div class="wins-value">55</div>
-            <div class="wins-label">Wins</div>
-          </div>
-          <div class="col-1 ratio-container text-center">
-            <div class="ratio-value">67%</div>
-            <div class="ratio-label">Ratio</div>
-          </div>
-          <div class="col-1 achievements-container text-center">
-            <div class="achievements-value">33</div>
-            <div class="achievements-label">Achievements</div>
-          </div>
-          <div class="col-1 text-end">
-            <img src="./images/arrow.png" alt="More icon" class="more-icon" />
-          </div>
-        </section>
-        <section class="player-card row align-items-center flex-nowrap">
-          <!-- player 3-->
-          <div class="col-1 rank-container text-center">
-            <div class="rank-number">#3</div>
-            <div class="rank-label">Rank</div>
-          </div>
-          <div class="col-3 player-info">
-            <img
-              src="./images/avatar.jpg"
-              alt="Player avatar"
-              class="player-avatar rounded-circle"
-            />
-            <div class="player-details">
-              <div class="player-name">Emily Davis</div>
-              <div class="player-bio">
-                <img
-                  src="images/coalitions/freax.png"
-                  alt="Freax"
-                  class="bio-icon"
-                />
-                <div class="bio-label">Freax</div>
-              </div>
-            </div>
-          </div>
-          <div class="col-1 matches-container text-center">
-            <div class="matches-value">44</div>
-            <div class="matches-label">Matches played</div>
-          </div>
-          <div class="col-1 wins-container text-center">
-            <div class="wins-value">12</div>
-            <div class="wins-label">Wins</div>
-          </div>
-          <div class="col-1 ratio-container text-center">
-            <div class="ratio-value">35%</div>
-            <div class="ratio-label">Ratio</div>
-          </div>
-          <div class="col-1 achievements-container text-center">
-            <div class="achievements-value">2</div>
-            <div class="achievements-label">Achievements</div>
-          </div>
-          <div class="col-1 text-end">
-            <img src="./images/arrow.png" alt="More icon" class="more-icon" />
-          </div>
-        </section>
-        <section class="player-card row align-items-center flex-nowrap">
-          <!-- player 4-->
-          <div class="col-1 rank-container text-center">
-            <div class="rank-number">#4</div>
-            <div class="rank-label">Rank</div>
-          </div>
-          <div class="col-3 player-info">
-            <img
-              src="./images/avatar.jpg"
-              alt="Player avatar"
-              class="player-avatar rounded-circle"
-            />
-            <div class="player-details">
-              <div class="player-name">Devid Wilso</div>
-              <div class="player-bio">
-                <img
-                  src="images/coalitions/bios.png"
-                  alt="Bios"
-                  class="bio-icon"
-                />
-                <div class="bio-label">Bios</div>
-              </div>
-            </div>
-          </div>
-          <div class="col-1 matches-container text-center">
-            <div class="matches-value">15</div>
-            <div class="matches-label">Matches played</div>
-          </div>
-          <div class="col-1 wins-container text-center">
-            <div class="wins-value">10</div>
-            <div class="wins-label">Wins</div>
-          </div>
-          <div class="col-1 ratio-container text-center">
-            <div class="ratio-value">86%</div>
-            <div class="ratio-label">Ratio</div>
-          </div>
-          <div class="col-1 achievements-container text-center">
-            <div class="achievements-value">6</div>
-            <div class="achievements-label">Achievements</div>
-          </div>
-          <div class="col-1 text-end">
-            <img src="./images/arrow.png" alt="More icon" class="more-icon" />
-          </div>
-        </section>
-        <section class="player-card row align-items-center flex-nowrap">
-          <!-- player 5-->
-          <div class="col-1 rank-container text-center">
-            <div class="rank-number">#5</div>
-            <div class="rank-label">Rank</div>
-          </div>
-          <div class="col-3 player-info">
-            <img
-              src="./images/avatar.jpg"
-              alt="Player avatar"
-              class="player-avatar rounded-circle"
-            />
-            <div class="player-details">
-              <div class="player-name">Sarah Brown</div>
-              <div class="player-bio">
-                <img
-                  src="images/coalitions/commodore.png"
-                  alt="Commodore"
-                  class="bio-icon"
-                />
-                <div class="bio-label">Commodore</div>
-              </div>
-            </div>
-          </div>
-          <div class="col-1 matches-container text-center">
-            <div class="matches-value">10</div>
-            <div class="matches-label">Matches played</div>
-          </div>
-          <div class="col-1 wins-container text-center">
-            <div class="wins-value">2</div>
-            <div class="wins-label">Wins</div>
-          </div>
-          <div class="col-1 ratio-container text-center">
-            <div class="ratio-value">20%</div>
-            <div class="ratio-label">Ratio</div>
-          </div>
-          <div class="col-1 achievements-container text-center">
-            <div class="achievements-value">0</div>
-            <div class="achievements-label">Achievements</div>
-          </div>
-          <div class="col-1 text-end">
-            <img src="./images/arrow.png" alt="More icon" class="more-icon" />
-          </div>
-        </section>
-      </div>
-    </template>
-    <!-- Add other templates -->
->>>>>>> cb72d0c4
+
+  <!-- Add other templates -->
 
     <script src="./bootstrap-5.3.3-dist/js/bootstrap.min.js"></script>
   </body>
