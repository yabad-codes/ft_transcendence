--- conflicted
+++ resolved
@@ -45,13 +45,9 @@
     } else if (router.includes("/oauth-callback")) {
       Router.handleOAuthCallback();
     } else if (router === "/2fa") {
-<<<<<<< HEAD
-		Router.checkIsSessionValid();
-=======
-      Router.loadMainHomeContent("twofa-page");
+  		Router.checkIsSessionValid();
     } else if (router === "/tournament") {
       Router.loadMainHomeContent("tournament-page");
->>>>>>> 2aa701ba
     } else {
       Router.loadNotFoundPage("not-found-page");
     }
@@ -158,12 +154,9 @@
       "signup-page",
       "register-page",
       "not-found-page",
-<<<<<<< HEAD
-	  "twofa-page",
-=======
+  	  "twofa-page",
       "tournament-screen",
       "game-screen",
->>>>>>> 2aa701ba
     ];
 
     oldPages.forEach((page) => {
