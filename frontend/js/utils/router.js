--- conflicted
+++ resolved
@@ -36,13 +36,8 @@
             case "/login":
                 Router.loadSignAndLoginPage('login-page');
                 break;
-<<<<<<< HEAD
-            case "/signup":
-                Router.loadSignAndLoginPage('signup-page');
-=======
             case "/register":
-                Router.loadMainBodyContent('register-page');
->>>>>>> c83be1a1
+                Router.loadSignAndLoginPage('register-page');
                 break;
             default:
                 Router.loadNotFoundPage('not-found-page');
@@ -83,18 +78,11 @@
         mainElement.appendChild(mainContent)
     },
 
-<<<<<<< HEAD
     loadHomePage: () => {
         // Delete home, login, sign up or 404 pages if they exist then load the home page
         Router.removeOldPages();
         Router.insertPage('home-page');
     },
-=======
-    // render home, login, signup or 404 pages only to the main body
-    loadMainBodyContent: (pageName) => {
-        // Delete home, login, sign up or 404 pages if they exist then load new one
-        const oldPages = ['home-page', 'login-page', 'register-page', 'not-found-page'];
->>>>>>> c83be1a1
 
     loadSignAndLoginPage: (pageName) => {
         // Delete home, login, sign up or 404 pages if they exist then load the sign up or login page
