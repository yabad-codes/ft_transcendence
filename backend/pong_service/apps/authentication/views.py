--- conflicted
+++ resolved
@@ -6,11 +6,8 @@
 from rest_framework.views import APIView
 from rest_framework.response import Response
 from django.contrib.auth import login, logout
-<<<<<<< HEAD
 from pong_service.permissions import IsUnauthenticated
-=======
 from .helpers import set_cookie
->>>>>>> 9b5bbb4b
 
 from rest_framework_simplejwt.views import (
     TokenObtainPairView, 
