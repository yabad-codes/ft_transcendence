from rest_framework.generics import CreateAPIView, ListAPIView
from .serializers import *
from .models import Player
from rest_framework.permissions import AllowAny, IsAuthenticated
from rest_framework import generics, status
from rest_framework.views import APIView
from rest_framework.response import Response
from django.contrib.auth import login, logout
<<<<<<< HEAD
import pong_service.apps.authentication.helpers as helpers
import logging
from django.shortcuts import redirect
from django.http import JsonResponse
=======
from pong_service.permissions import IsUnauthenticated
from pong_service.apps.chat.models import BlockedUsers
from django.db.models import Q
from django.http import Http404
from .helpers import set_cookie

>>>>>>> 24089831
from rest_framework_simplejwt.views import (
    TokenObtainPairView, 
    TokenRefreshView
)
from rest_framework_simplejwt.tokens import RefreshToken
from django.conf import settings
from django.db.utils import IntegrityError

logger = logging.getLogger(__name__)
logger.setLevel(logging.DEBUG)

class OAuthLoginView(APIView):
    permission_classes = (AllowAny,)

    def get(self, request):
        logger.debug('Redirecting to OAuth login page')
        logger.info('AUTH_URL: %s', settings.AUTH_URL)
        return redirect(settings.AUTH_URL)
    
class OAuthCallbackView(APIView):
    permission_classes = (AllowAny,)

    def get(self, request):
        logger.debug('Received OAuth callback')
        
        code = request.GET.get('code')
        if not code:
            return self._response_with_message('No code in request', status.HTTP_400_BAD_REQUEST)
        
        access_token = self._get_access_token(code)
        if not access_token:
            return self._response_with_message('Failed to get access token', status.HTTP_400_BAD_REQUEST)
        
        user_data = helpers.get_42_user_data(access_token)
        if not user_data:
            return self._response_with_message('Failed to get user data', status.HTTP_400_BAD_REQUEST)
        
        user_data = helpers.construct_user_data(user_data)
        try:
            if helpers.user_already_exists(user_data):
                return self._login_user(request, user_data)
            return self._create_user(request, user_data)
        except IntegrityError as e:
            return self._response_with_message('Failed to create user', status.HTTP_400_BAD_REQUEST)
        except KeyError as e:
            return self._response_with_message('Failed to get user data', status.HTTP_400_BAD_REQUEST)
        except Exception as e:
            return self._response_with_message('An error occurred', status.HTTP_500_INTERNAL_SERVER_ERROR)
    
    def _response_with_message(self, message, status_code):
        logger.debug(message)
        return Response({'message': message}, status=status_code)
    
    def _get_access_token(self, code):
        try:
            token_response = helpers.get_42_token(code)
            logger.debug('Access token response: %s', token_response)
            return token_response.get('access_token')
        except Exception as e:
            logger.error(f'Failed to get access token: {e}')
            return None
        
    def _login_user(self, request, user_data):
        user = Player.objects.get(api_user_id=user_data['api_user_id'])
        refresh_token = RefreshToken.for_user(user)
        access_token = str(refresh_token.access_token)
        response = JsonResponse({'status': 'success', 'message': 'Login successful'})
        helpers.set_cookie(response, 'access', access_token, settings.AUTH_COOKIE_ACCESS_MAX_AGE)
        helpers.set_cookie(response, 'refresh', refresh_token, settings.AUTH_COOKIE_REFRESH_MAX_AGE)
        logger.debug('User %s logged in successfully', user.username)
        return response
    
    def _create_user(self, request, user_data):
        player = create_player(user_data)
        logger.debug('User %s created successfully', player.username)
        return self._response_with_message('User created successfully', status.HTTP_201_CREATED)

class CustomTokenObtainPairView(TokenObtainPairView):
    """
    Custom view for obtaining a new access and refresh token pair.
    
    Args:
		TokenObtainPairView: The default view for obtaining a new access and refresh token pair.
	
	Returns:
		Response: A response object with the new access and refresh tokens.
    """
    def post(self, request, *args, **kwargs):
        """
        Handle POST request to obtain a new access and refresh token pair.
		1. Call the parent class's post method to obtain the tokens.
		2. If the response status code is 200, set the tokens in cookies.
        """
        response = super().post(request, *args, **kwargs)
        if response.status_code == 200:
            response = helpers.set_cookie(
                response,
                'access',
                response.data['access'],
                settings.AUTH_COOKIE_ACCESS_MAX_AGE
            )
            response = helpers.set_cookie(
                response,
            	'refresh',
            	response.data['refresh'],
            	settings.AUTH_COOKIE_REFRESH_MAX_AGE
            )
        return response

class CustomTokenRefreshView(TokenRefreshView):
    """
    Custom view for refreshing an access token.
    
    Args:
		TokenRefreshView: The default view for refreshing an access token.
	
	Returns:
		Response: A response object with the new access token.
    """
    def post(self, request, *args, **kwargs):
        """
        Handle POST request to refresh the access token.
        1. Get the refresh token from the request cookies.
        2. If the refresh token is present, add it to the request data.
        3. Call the parent class's post method to refresh the access token.
        4. If the response status code is 200, set the new access token in a cookie.
        """
        refresh = request.COOKIES.get('refresh')
        if refresh:
            data = request.data.copy()
            data['refresh'] = refresh
            request._full_data = data
        response = super().post(request, *args, **kwargs)
        if response.status_code == 200:
            response = helpers.set_cookie(
                response,
                'access',
                response.data['access'],
                settings.AUTH_COOKIE_ACCESS_MAX_AGE
            )
        return response

class LogoutView(APIView):
    """
    View for logging out a user.

    Requires the user to be authenticated.
    """

    permission_classes = (IsAuthenticated,)

    def get(self, request):
        """
        Handle POST request to log out the user.

        :param request: The HTTP request object.
        :return: A Response object with a success message.
        """
        logout(request)
        return Response({'message': 'Logout successful'}, status=status.HTTP_200_OK)

class LoginView(APIView):
    """
    View for handling user login.
    """
    permission_classes = (AllowAny,)
    serializer_class = LoginSerializer

    def post(self, request):
        serializer = self.serializer_class(data=request.data)
        if serializer.is_valid():
            user = serializer.validated_data['user']
            login(request, user)
            return Response({
                'message': 'Login successful'
            }, status=status.HTTP_200_OK)
        return Response(serializer.errors, status=status.HTTP_400_BAD_REQUEST)

class RegisterView(CreateAPIView):
    """
    View for registering a new player.

    Inherits from CreateAPIView, which provides POST (create) method.
    """
    permission_classes = (IsUnauthenticated,)
    serializer_class = PlayerRegistrationSerializer
    queryset = Player.objects.all()
    
    def post(self, request):
        """
        Handle POST request to register a new player.

        :param request: The HTTP request object.
        :return: A Response object with a success message.
        """
        
        serializer = PlayerRegistrationSerializer(data=request.data)
        if serializer.is_valid():
            serializer.save()
            return Response({'message': 'Registration successful'}, status=status.HTTP_200_OK)
        return Response(serializer.errors, status=status.HTTP_400_BAD_REQUEST)

class PlayerListView(ListAPIView):
    """
    API view that returns a list of all players.

    Inherits from ListAPIView and uses PlayerListSerializer
    to serialize the queryset.

    Requires authentication for access.
    """
    queryset = Player.objects.all()
    serializer_class = PlayerListSerializer
    permission_classes = [IsAuthenticated]

    def get_queryset(self):
        """
        Exclude blocked users from the queryset.
        """
        blocked_users = BlockedUsers.objects.filter(
            Q(player=self.request.user) | Q(blockedUser=self.request.user)
        )
        blocked_user_ids = blocked_users.values_list('blockedUser', flat=True)
        return Player.objects.exclude(id__in=blocked_user_ids)


class PlayerPublicProfileView(generics.RetrieveAPIView):
    """
    API view to retrieve the public profile of a player.
    """
    queryset = Player.objects.all()
    serializer_class = PlayerListSerializer
    lookup_field = 'username'
    permission_classes = [IsAuthenticated]
    
    def get_object(self):
        """
        Exclude blocked users from the queryset.
        """
        username = self.kwargs['username']
        if BlockedUsers.objects.filter(
            Q(player=self.request.user, blockedUser__username=username) |
            Q(player__username=username, blockedUser=self.request.user)
        ).exists():
            raise Http404("Player not found")
        return super().get_object()
    
class UpdatePlayerInfoView(generics.UpdateAPIView):
    """
    API view for updating player information.
    Requires authentication.
    """
    permission_classes = [IsAuthenticated]
    serializer_class =  UpdatePlayerInfoSerializer
    
    def get_object(self):
        """
        Get the player object of the currently authenticated user.
        Returns:
        - Player: The player object. 
        """
        return self.request.user

    def post(self, request):
        """
        Handle PATCH request to update player information.

        Parameters:
        - request: The HTTP request object.

        Returns:
        - Response: The HTTP response object.
        """
        player = self.get_object()
        serializer = self.serializer_class(player, data=request.data, partial=True)
        if serializer.is_valid():
            serializer.save()
            return Response({"message":"update info successfully"}, status=status.HTTP_200_OK)
        return Response(serializer.errors, status=status.HTTP_400_BAD_REQUEST)

class UpdateAvatarView(generics.UpdateAPIView):
    """
    A view for updating the avatar of the player.
    """
    queryset = Player.objects.all()
    permission_classes = [IsAuthenticated]
    serializer_class =  UpdateAvatarSerializers
    
    def get_object(self):
        """
        Get the player object of the currently authenticated user.

        Returns:
        - Player: The player object. 
        """
        return self.request.user
    
    def post(self, request):
        """
        Handle the POST request to update the avatar of the player.

        Args:
            request (HttpRequest): The HTTP request object.

        Returns:
            Response: The HTTP response object.
        """
        player = self.get_object()
        serializers = UpdateAvatarSerializers(player, data=request.data, partial=True)
        if serializers.is_valid():
            serializers.save()
            return Response({"message":"update avatar successfully"}, status=status.HTTP_200_OK)
        return Response({"message":"update avatar failure"}, status=status.HTTP_400_BAD_REQUEST)

class ChangePasswordView(generics.UpdateAPIView):
    """
    A view for changing the password of the authenticated player.
    """
    queryset = Player.objects.all()
    permission_classes = [IsAuthenticated]
    serializer_class =  ChangePasswordSerializer
    
    def get_object(self):
        """
        Get the player object of the currently authenticated user.
        Returns:
        - Player: The player object. 
        """
        return self.request.user
    
    def post(self, request):
            """
            Handle the POST request to change the password of the authenticated player.

            Args:
                request (HttpRequest): The HTTP request object.

            Returns:
                Response: The HTTP response object containing the result of the password change operation.
            """
            self.object = self.get_object()
            if self.object.password is None:
                serializer = CreatePasswordSerializer(self.object, data=request.data, parial=True,context={'request': request})
            else:    
                serializer= ChangePasswordSerializer(self.object, data=request.data, partial=True, context={'request': request}) 
            
            if serializer.is_valid():
                serializer.save()
                return Response({"message": "Password changed successfully"},status=status.HTTP_200_OK)
            return Response(serializer.errors, status=status.HTTP_400_BAD_REQUEST)
<|MERGE_RESOLUTION|>--- conflicted
+++ resolved
@@ -6,19 +6,16 @@
 from rest_framework.views import APIView
 from rest_framework.response import Response
 from django.contrib.auth import login, logout
-<<<<<<< HEAD
 import pong_service.apps.authentication.helpers as helpers
 import logging
 from django.shortcuts import redirect
 from django.http import JsonResponse
-=======
 from pong_service.permissions import IsUnauthenticated
 from pong_service.apps.chat.models import BlockedUsers
 from django.db.models import Q
 from django.http import Http404
 from .helpers import set_cookie
 
->>>>>>> 24089831
 from rest_framework_simplejwt.views import (
     TokenObtainPairView, 
     TokenRefreshView
