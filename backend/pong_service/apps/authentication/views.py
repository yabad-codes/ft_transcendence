from rest_framework.generics import ListCreateAPIView, ListAPIView
from .serializers import *
from .models import Player
from rest_framework.permissions import AllowAny, IsAuthenticated
from rest_framework import generics, status
from rest_framework.views import APIView
from rest_framework.response import Response
from django.contrib.auth import login, logout
from pong_service.permissions import IsUnauthenticated
<<<<<<< HEAD
from pong_service.apps.chat.models import BlockedUsers
from django.db.models import Q
from django.http import Http404
=======
from .helpers import set_cookie

from rest_framework_simplejwt.views import (
    TokenObtainPairView, 
    TokenRefreshView
)
from django.conf import settings

class CustomTokenObtainPairView(TokenObtainPairView):
    """
    Custom view for obtaining a new access and refresh token pair.
    
    Args:
		TokenObtainPairView: The default view for obtaining a new access and refresh token pair.
	
	Returns:
		Response: A response object with the new access and refresh tokens.
    """
    def post(self, request, *args, **kwargs):
        """
        Handle POST request to obtain a new access and refresh token pair.
		1. Call the parent class's post method to obtain the tokens.
		2. If the response status code is 200, set the tokens in cookies.
        """
        response = super().post(request, *args, **kwargs)
        if response.status_code == 200:
            response = set_cookie(
                response,
                'access',
                response.data['access'],
                settings.AUTH_COOKIE_ACCESS_MAX_AGE
            )
            response = set_cookie(
                response,
            	'refresh',
            	response.data['refresh'],
            	settings.AUTH_COOKIE_REFRESH_MAX_AGE
            )
        return response

class CustomTokenRefreshView(TokenRefreshView):
    """
    Custom view for refreshing an access token.
    
    Args:
		TokenRefreshView: The default view for refreshing an access token.
	
	Returns:
		Response: A response object with the new access token.
    """
    def post(self, request, *args, **kwargs):
        """
        Handle POST request to refresh the access token.
        1. Get the refresh token from the request cookies.
        2. If the refresh token is present, add it to the request data.
        3. Call the parent class's post method to refresh the access token.
        4. If the response status code is 200, set the new access token in a cookie.
        """
        refresh = request.COOKIES.get('refresh')
        if refresh:
            data = request.data.copy()
            data['refresh'] = refresh
            request._full_data = data
        response = super().post(request, *args, **kwargs)
        if response.status_code == 200:
            response = set_cookie(
                response,
                'access',
                response.data['access'],
                settings.AUTH_COOKIE_ACCESS_MAX_AGE
            )
        return response
>>>>>>> c397eb73

class LogoutView(APIView):
    """
    View for logging out a user.

    Requires the user to be authenticated.
    """

    permission_classes = (IsAuthenticated,)

    def get(self, request):
        """
        Handle POST request to log out the user.

        :param request: The HTTP request object.
        :return: A Response object with a success message.
        """
        logout(request)
        return Response({'message': 'Logout successful'}, status=status.HTTP_200_OK)


class LoginView(APIView):
    """
    View for handling user login.
    """
    permission_classes = (AllowAny,)
    serializer_class = LoginSerializer

    def post(self, request):
        serializer = self.serializer_class(data=request.data)
        if serializer.is_valid():
            user = serializer.validated_data['user']
            login(request, user)
            return Response({
                'user_id': user.id,
                'username': user.username,
                'message': 'Login successful'
            }, status=status.HTTP_200_OK)
        return Response(serializer.errors, status=status.HTTP_400_BAD_REQUEST)


class RegisterView(ListCreateAPIView):
    """
    View for registering a new player.

    Inherits from ListCreateAPIView, which provides GET (list) and POST (create) methods.
    """
    queryset = Player.objects.all()
    serializer_class = PlayerRegistrationSerializer
    permission_classes = (IsUnauthenticated,)


class PlayerListView(ListAPIView):
    """
    API view that returns a list of all players.

    Inherits from ListAPIView and uses PlayerListSerializer
    to serialize the queryset.

    Requires authentication for access.
    """
    queryset = Player.objects.all()
    serializer_class = PlayerListSerializer
    permission_classes = [IsAuthenticated]

    def get_queryset(self):
        """
        Exclude blocked users from the queryset.
        """
        blocked_users = BlockedUsers.objects.filter(
            Q(player=self.request.user) | Q(blockedUser=self.request.user)
        )
        blocked_user_ids = blocked_users.values_list('blockedUser', flat=True)
        return Player.objects.exclude(id__in=blocked_user_ids)


class PlayerPublicProfileView(generics.RetrieveAPIView):
    """
    API view to retrieve the public profile of a player.
    """
    queryset = Player.objects.all()
    serializer_class = PlayerListSerializer
    lookup_field = 'username'
    permission_classes = [IsAuthenticated]

    def get_object(self):
        """
        Exclude blocked users from the queryset.
        """
        username = self.kwargs['username']
        if BlockedUsers.objects.filter(
            Q(player=self.request.user, blockedUser__username=username) |
            Q(player__username=username, blockedUser=self.request.user)
        ).exists():
            raise Http404("Player not found")
        return super().get_object()<|MERGE_RESOLUTION|>--- conflicted
+++ resolved
@@ -7,11 +7,9 @@
 from rest_framework.response import Response
 from django.contrib.auth import login, logout
 from pong_service.permissions import IsUnauthenticated
-<<<<<<< HEAD
 from pong_service.apps.chat.models import BlockedUsers
 from django.db.models import Q
 from django.http import Http404
-=======
 from .helpers import set_cookie
 
 from rest_framework_simplejwt.views import (
@@ -84,7 +82,6 @@
                 settings.AUTH_COOKIE_ACCESS_MAX_AGE
             )
         return response
->>>>>>> c397eb73
 
 class LogoutView(APIView):
     """
