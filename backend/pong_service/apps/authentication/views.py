--- conflicted
+++ resolved
@@ -6,8 +6,6 @@
 from rest_framework.views import APIView
 from rest_framework.response import Response
 from django.contrib.auth import login, logout
-<<<<<<< HEAD
-=======
 from pong_service.permissions import IsUnauthenticated
 from pong_service.apps.chat.models import BlockedUsers
 from django.db.models import Q
@@ -84,7 +82,6 @@
                 settings.AUTH_COOKIE_ACCESS_MAX_AGE
             )
         return response
->>>>>>> 1c7fccda
 
 class LogoutView(APIView):
     """
@@ -128,19 +125,13 @@
 
     Inherits from CreateAPIView, which provides POST (create) method.
     """
-<<<<<<< HEAD
-    permission_classes = (AllowAny,)
+    permission_classes = (IsUnauthenticated,)
     serializer_class = PlayerRegistrationSerializer
     queryset = Player.objects.all()
     
     def post(self, request):
         """
         Handle POST request to register a new player.
-=======
-    queryset = Player.objects.all()
-    serializer_class = PlayerRegistrationSerializer
-    permission_classes = (IsUnauthenticated,)
->>>>>>> 1c7fccda
 
         :param request: The HTTP request object.
         :return: A Response object with a success message.
@@ -165,8 +156,6 @@
     serializer_class = PlayerListSerializer
     permission_classes = [IsAuthenticated]
 
-<<<<<<< HEAD
-=======
     def get_queryset(self):
         """
         Exclude blocked users from the queryset.
@@ -178,7 +167,6 @@
         return Player.objects.exclude(id__in=blocked_user_ids)
 
 
->>>>>>> 1c7fccda
 class PlayerPublicProfileView(generics.RetrieveAPIView):
     """
     API view to retrieve the public profile of a player.
@@ -187,7 +175,6 @@
     serializer_class = PlayerListSerializer
     lookup_field = 'username'
     permission_classes = [IsAuthenticated]
-<<<<<<< HEAD
     
 class UpdatePlayerInfoView(generics.UpdateAPIView):
     """
@@ -292,8 +279,6 @@
                 serializer.save()
                 return Response({"message": "Password changed successfully"},status=status.HTTP_200_OK)
             return Response(serializer.errors, status=status.HTTP_400_BAD_REQUEST)
-            
-=======
 
     def get_object(self):
         """
@@ -305,5 +290,4 @@
             Q(player__username=username, blockedUser=self.request.user)
         ).exists():
             raise Http404("Player not found")
-        return super().get_object()
->>>>>>> 1c7fccda
+        return super().get_object()