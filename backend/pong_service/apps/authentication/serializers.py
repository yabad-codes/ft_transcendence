from django.core.validators import RegexValidator
from rest_framework import serializers
from .models import Player
import pong_service.apps.authentication.validators as validators
import pong_service.apps.authentication.helpers as helpers
from django.contrib.auth.password_validation import validate_password
from rest_framework_simplejwt.serializers import TokenObtainPairSerializer


# Error messages
GENERAL_ERROR = "An error occurred. Please try again."
PASSWORD_ERROR = "Passwords do not match."
USERNAME_FORMAT_ERROR = "Invalid username format."

class PlayerRegistrationSerializer(serializers.ModelSerializer):
    """
    Serializer for player registration.

    This serializer is used to validate and serialize player registration data.
    It includes fields for username, first name, last name, password, password confirmation, and avatar.
    """

    password = serializers.CharField(
        write_only=True,
        required=True,
        validators=[validators.password_validator]
    )

    password_confirm = serializers.CharField(
        write_only=True,
        required=True
    )

    username = serializers.CharField(
        required=True,
        max_length=30,
        validators=[validators.username_validator]
    )

    first_name = serializers.CharField(
        required=True,
        max_length=30,
        validators=[validators.name_validator]
    )

    last_name = serializers.CharField(
        required=True,
        max_length=30,
        validators=[validators.name_validator]

    )

    class Meta:
        model = Player
        fields = ('username', 'first_name', 'last_name',
                  'password', 'password_confirm')

    def validate(self, data):
        """
        Validates the data provided in the serializer.

        Args:
            data (dict): The data to be validated.

        Returns:
            dict: The validated data.

        Raises:
            serializers.ValidationError: If the password and password_confirm fields do not match.
        """
        if data['password'] != data['password_confirm']:
            raise serializers.ValidationError(PASSWORD_ERROR)
        return data

    def create(self, validated_data):
        """
        Create a new player.

        Args:
            validated_data (dict): Validated data for creating the player.

        Returns:
            Player: The created player object.

        Raises:
            serializers.ValidationError: If there is an error creating the player.
        """
        try:
            return helpers.create_player(validated_data)
        except Exception as e:
            raise serializers.ValidationError(
                f"{GENERAL_ERROR}: {str(e)}")

    def to_representation(self, instance):
        """
        Converts the given instance into a representation suitable for serialization.

        Args:
            instance: The instance to be converted.

        Returns:
            The serialized representation of the instance.
        """
        return helpers.get_player_representation(instance)


class PlayerListSerializer(serializers.ModelSerializer):
    """
    Serializer for the Player model used in the player list view.
    """

    class Meta:
        model = Player
        fields = ('username', 'first_name',
                  'last_name', 'avatar_url', 'wins', 'losses')


class LoginSerializer(serializers.ModelSerializer):
    """
    Serializer for user login.
    """

    password = serializers.CharField(
        write_only=True,
        required=True,
        validators=[validate_password]
    )

    username = serializers.CharField(
        required=True,
        max_length=30,
        validators=[
            RegexValidator(
                regex=validators.USERNAME_REGEX,
                message=USERNAME_FORMAT_ERROR
            ),
        ]
    )

    class Meta:
        model = Player
        fields = ['username', 'password']

    def validate(self, data):
        """
        Validate the login data.

        Args:
            data (dict): The login data containing username and password.

        Returns:
            dict: The validated login data.

        Raises:
            ValidationError: If the login data is invalid.
        """
        username = data.get('username')
        password = data.get('password')

        user = validators.validate_login_data(username, password)
        data['user'] = user
        return data

<<<<<<< HEAD
class CustomTokenObtainPairSerializer(TokenObtainPairSerializer):
    """
	Custom TokenObtainPairSerializer that includes the username in the token response.
    """
    @classmethod
    def get_token(cls, user):
        token = super().get_token(user)
        token['username'] = user.username
        return token
=======

class UpdatePlayerInfoSerializer(serializers.ModelSerializer):
    """
    Serializer for updating player information.
    """
    
    username = serializers.CharField(
        required=False,
        max_length=30,
        validators=[validators.username_validator]
    )

    first_name = serializers.CharField(
        required=False,
        max_length=30,
        validators=[validators.name_validator]
    )

    last_name = serializers.CharField(
        required=False,
        max_length=30,
        validators=[validators.name_validator]

    )

    class Meta:
        model = Player
        fields = ('username', 'first_name', 'last_name')
    
    def validate(self, data):
        """
        Validates the input data.

        Args:
            data (dict): The input data to be validated.

        Returns:
            dict: The sanitized and validated data.
        """
        sanitized_data = helpers.sanitize_and_validate_data(data)
        return sanitized_data

    def update(self, instance, validated_data):
        """
        Update method for the serializer.

        Args:
            instance: The instance of the object to be updated.
            validated_data: The validated data to update the instance with.

        Returns:
            The updated instance.

        Raises:
            serializers.ValidationError: If an error occurs during the update process.
        """
        return helpers.update_player_info(self, instance, validated_data)

class UpdateAvatarSerializers(serializers.ModelSerializer):
    """
    Serializer for updating the avatar of a Player instance.
    """

    avatar = serializers.ImageField(required=False)
    
    class Meta:
        model = Player
        fields = ['avatar', 'avatar_url']
        read_only_fields = ['avatar_url']
    
    def validate_avatar(self, value):
        """
        Validates the avatar .

        Args:
            value: The avatar  to be validated.

        Returns:
            The validated avatar .

        Raises:
            ValidationError: If the avatar  is invalid.
        """
        return validators.validate_avatar(value)
    
    def update(self, instance, validated_data):
        """
        Updates the instance with the validated data.

        Args:
            instance: The instance to be updated.
            validated_data: The validated data to update the instance with.

        Returns:
            The updated instance.
        """
        avatar = validated_data.get('avatar')
        if avatar:
            url = helpers.upload_to_google_cloud(avatar, instance)
          
            instance.avatar_url = url
            instance.save()
        return instance

class ChangePasswordSerializer(serializers.Serializer):
    """
    Serializer class for changing password.
    """

    old_password = serializers.CharField(
        required=True,
        write_only=True,
        validators=[validate_password]
    )
    
    new_password = serializers.CharField(
        write_only=True,
        required=True,
        validators=[validators.password_validator]
    )
    
    confirm_new_password = serializers.CharField(
        write_only=True,
        required=True
    )
    def validate_old_password(self, value):
        """
        Validate the old password.

        Args:
            value (str): The old password to be validated.

        Returns:
            str: The validated old password.

        Raises:
            serializers.ValidationError: If the old password is incorrect.
        """
        user = self.context['request'].user
        if not user.check_password(value):
            raise serializers.ValidationError("Incorrect old password.")
        return value
    
    def validate(self, data):
        """
        Validate the input data.

        Args:
            data (dict): The input data to be validated.

        Returns:
            dict: The validated data.

        Raises:
            serializers.ValidationError: If the new password and its confirmation do not match.
        """
        if data['new_password'] != data['confirm_new_password']:
                raise serializers.ValidationError(PASSWORD_ERROR)
        if data['new_password'] == data['old_password']:
            raise serializers.ValidationError("New password cannot be the same as the old password.")
        return data
    
    def update(self, instance, validated_data):
        return helpers.update_password(self, instance, validated_data)


class CreatePasswordSerializer(serializers.ModelSerializer):
    """
    Serializer class for creating a password.

    This serializer is used to create a new password for a user.

    Attributes:
        password (CharField): The password field.
        password_confirm (CharField): The password confirmation field.
    """
    password = serializers.CharField(
        write_only=True,
        required=True,
        validators=[validators.password_validator]
    )

    password_confirm = serializers.CharField(
        write_only=True,
        required=True
    )

    def validate(self, validated_data):
        """
        Validates the validated_data provided in the serializer.

        Args:
            validated_data (dict): The validated_data to be validated.

        Returns:
            dict: The validated validated_data.

        Raises:
            serializers.ValidationError: If the password and password_confirm fields do not match.
        """
        if validated_data['password'] != validated_data['password_confirm']:
            raise serializers.ValidationError(PASSWORD_ERROR)
        return validated_data
    
    def create(self, instance, validated_data):
        """
        Create a new instance of the serializer's associated model.

        Args:
            instance: The instance of the serializer's associated model.
            validated_data: The validated data for creating the instance.

        Returns:
            The created instance of the serializer's associated model.
        """
        validated_data.pop('password_confirm')
        password = validated_data['password']
        instance.set_password(password)
        instance.save()
        return instance
    
>>>>>>> 6c60322e
<|MERGE_RESOLUTION|>--- conflicted
+++ resolved
@@ -161,7 +161,6 @@
         data['user'] = user
         return data
 
-<<<<<<< HEAD
 class CustomTokenObtainPairSerializer(TokenObtainPairSerializer):
     """
 	Custom TokenObtainPairSerializer that includes the username in the token response.
@@ -171,7 +170,6 @@
         token = super().get_token(user)
         token['username'] = user.username
         return token
-=======
 
 class UpdatePlayerInfoSerializer(serializers.ModelSerializer):
     """
@@ -392,5 +390,4 @@
         instance.set_password(password)
         instance.save()
         return instance
-    
->>>>>>> 6c60322e
+    