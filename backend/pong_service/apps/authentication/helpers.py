--- conflicted
+++ resolved
@@ -2,10 +2,9 @@
 from .models import Player
 from google.cloud import storage
 from django.conf import settings
-<<<<<<< HEAD
 from rest_framework.response import Response
-=======
->>>>>>> 6c60322e
+
+
 
 def sanitize_and_validate_data(validated_data):
 	"""
