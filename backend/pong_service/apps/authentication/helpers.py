# Standard library imports
import random
import bleach
import logging
import requests

# Django library imports
from django.conf import settings

# Third-party library imports
from rest_framework import serializers

# Local application imports
from .models import Player
from django.conf import settings

logger = logging.getLogger(__name__)
logger.setLevel(logging.DEBUG)


def sanitize_and_validate_data(validated_data):
    """
    Sanitizes and validates the given data by cleaning specific fields using bleach.

    Args:
            validated_data (dict): The data to be sanitized and validated.

    Returns:
            dict: The sanitized and validated data.
    """
    fields = ['username', 'first_name', 'last_name']
    for field in fields:
        validated_data[field] = bleach.clean(validated_data[field])
    return validated_data


def process_avatar(avatar, username):
    """
    Process the avatar for a given username and store the image in google cloud.

    Args:
            avatar (str): The avatar image file.
            username (str): The username of the user.

    Returns:
            avatar 
    """
    print('handle google cloud storage')


def handle_avatar(validated_data):
    """
    Handle the avatar for a user.

    Args:
            validated_data (dict): The validated data containing the avatar and username.

    Returns:
            dict: The updated validated data with the avatar URL.

    Raises:
            serializers.ValidationError: If there is an error uploading the avatar to Google Cloud.
    """
    if 'avatar' in validated_data and validated_data['avatar']:
        try:
            validated_data['avatar'] = process_avatar(
                validated_data['avatar'], validated_data['username'])
        except:
            raise serializers.ValidationError(
                f"Failed to upload avatar to google cloud.")
    else:
        username = validated_data['username']
        validated_data['avatar'] = f'https://robohash.org/{username}.jpg'
    return validated_data


def create_player(validated_data):
    """
    Create a new player with the given validated data.

    Args:
            validated_data (dict): A dictionary containing the validated data for the player.

    Returns:
            Player: The newly created player object.
    """
    validated_data.pop('password_confirm')
    validated_data = handle_avatar(validated_data)
    validated_data = sanitize_and_validate_data(validated_data)

    return Player.objects.create_user(
        username=validated_data['username'],
        first_name=validated_data['first_name'],
        last_name=validated_data['last_name'],
        password=validated_data['password'],
        avatar=validated_data.get('avatar', None),
        api_user_id=validated_data.get('api_user_id', None),
    )


def get_player_representation(player):
<<<<<<< HEAD
    """
    Returns a dictionary representation of a player.

    Args:
            player (Player): The player object.

    Returns:
            dict: A dictionary containing the player's username, first name, last name, and avatar URL (if available).
    """
    return {
        'username': player.username,
        'first_name': player.first_name,
        'last_name': player.last_name,
        'avatar': player.avatar if player.avatar else None
    }


def get_42_tokens(code):
    """
    Retrieves access tokens from the 42 API using the provided authorization code.

    Args:
            code (str): The authorization code obtained from the user.

    Returns:
            dict: A dictionary containing the token response in JSON format.
    """
    token_url = 'https://api.intra.42.fr/oauth/token'
    token_data = {
        'grant_type': 'authorization_code',
        'code': code,
        'client_id': settings.UID,
        'client_secret': settings.SECRET,
        'redirect_uri': settings.REDIRECT_URL
    }
    token_response = requests.post(token_url, data=token_data)
    return token_response.json()


def get_42_user_data(access_token):
    """
    Retrieves user data from the 42 API using the provided access token.

    Parameters:
    access_token (str): The access token for authentication.

    Returns:
    dict: A dictionary containing the user data retrieved from the API.
    """
    api_url = 'https://api.intra.42.fr/v2/me'
    headers = {
        'Authorization': f'Bearer {access_token}'
    }

    response = requests.get(api_url, headers=headers)
    return response.json()


def get_unique_username(username):
    """
    Returns a unique username by appending a random number to the given username if it already exists in the database.

    Args:
            username (str): The username to check for uniqueness.

    Returns:
            str: A unique username.

    """
    while Player.objects.filter(username=username).exists():
        username = f'{username}{random.randint(1, 1000)}'
    return username


def construct_user_data(user_data):
    """
    Constructs a dictionary containing user data.

    Args:
            user_data (dict): A dictionary containing user data.

    Returns:
            dict: A dictionary containing the constructed user data.
    """
    data = {}

    data['username'] = get_unique_username(user_data['login'])
    data['api_user_id'] = user_data['id']
    data['first_name'] = user_data['first_name']
    data['last_name'] = user_data['last_name']
    data['password'] = None
    data['password_confirm'] = None
    data['avatar'] = user_data['image']['link']

    return data


def user_already_exists(user_data):
    """
    Check if a user already exists in the database based on the provided user data.

    Args:
        user_data (dict): A dictionary containing user data.

    Returns:
        bool: True if the user already exists, False otherwise.
    """
    if Player.objects.filter(api_user_id=user_data['api_user_id']).exists():
        return True
    return False
=======
	"""
	Returns a dictionary representation of a player.

	Args:
		player (Player): The player object.

	Returns:
		dict: A dictionary containing the player's username, first name, last name, and avatar URL (if available).
	"""
	return {
		'username': player.username,
		'first_name': player.first_name,
		'last_name': player.last_name,
		'avatar': player.avatar if player.avatar else None
	}

def set_cookie(response, key, value, max_age):
    """
    Set a cookie in the response object.
    
    Args:
		response (Response): The response object.
		key (str): The cookie key.
		value (str): The cookie value.
		max_age (int): The cookie's max age in seconds.
  
    Returns:
		Response: The response object with the cookie set.
    """
    response.set_cookie(
        key=key,
        value=value,
        max_age=max_age,
        secure=settings.AUTH_COOKIE_SECURE,
        httponly=settings.AUTH_COOKIE_HTTP_ONLY,
        samesite=settings.AUTH_COOKIE_SAMESITE,
        path=settings.AUTH_COOKIE_PATH
    )
    return response
>>>>>>> a9965db2
<|MERGE_RESOLUTION|>--- conflicted
+++ resolved
@@ -99,7 +99,6 @@
 
 
 def get_player_representation(player):
-<<<<<<< HEAD
     """
     Returns a dictionary representation of a player.
 
@@ -210,22 +209,6 @@
     if Player.objects.filter(api_user_id=user_data['api_user_id']).exists():
         return True
     return False
-=======
-	"""
-	Returns a dictionary representation of a player.
-
-	Args:
-		player (Player): The player object.
-
-	Returns:
-		dict: A dictionary containing the player's username, first name, last name, and avatar URL (if available).
-	"""
-	return {
-		'username': player.username,
-		'first_name': player.first_name,
-		'last_name': player.last_name,
-		'avatar': player.avatar if player.avatar else None
-	}
 
 def set_cookie(response, key, value, max_age):
     """
@@ -249,5 +232,4 @@
         samesite=settings.AUTH_COOKIE_SAMESITE,
         path=settings.AUTH_COOKIE_PATH
     )
-    return response
->>>>>>> a9965db2
+    return response