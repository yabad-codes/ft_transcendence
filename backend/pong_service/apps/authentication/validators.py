--- conflicted
+++ resolved
@@ -64,10 +64,7 @@
     
     if Player.objects.filter(username=username).exists():
         raise ValidationError('Username already exists.')
-<<<<<<< HEAD
 
-=======
->>>>>>> 24089831
     regex_validator = RegexValidator(
         regex=USERNAME_REGEX,
         message=USERNAME_ERROR
