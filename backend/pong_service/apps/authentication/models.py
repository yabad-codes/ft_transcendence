--- conflicted
+++ resolved
@@ -9,12 +9,8 @@
     """
     id = models.UUIDField(default=uuid.uuid4, editable=False,
                           unique=True, primary_key=True)
-<<<<<<< HEAD
     api_user_id = models.IntegerField(blank=True, null=True, unique=True)
-    avatar = models.URLField(max_length=500, null=True, blank=True)
-=======
     avatar_url = models.URLField(max_length=500, null=True, blank=True)
->>>>>>> 24089831
     tournament_name = models.CharField(
         max_length=30, blank=True, unique=True, null=True)
     wins = models.PositiveIntegerField(default=0)
