"""
Django settings for pong_service project.

Generated by 'django-admin startproject' using Django 5.0.6.

For more information on this file, see
https://docs.djangoproject.com/en/5.0/topics/settings/

For the full list of settings and their values, see
https://docs.djangoproject.com/en/5.0/ref/settings/
"""

from datetime import timedelta
from os import getenv
from pathlib import Path
from google.oauth2 import service_account
import redis
import os
##adding logger for debugging

# Build paths inside the project like this: BASE_DIR / 'subdir'.
BASE_DIR = Path(__file__).resolve().parent.parent


# Redis connection
REDIS_HOST = os.environ.get('REDIS_HOST')
REDIS_PORT = os.environ.get('REDIS_PORT')
REDIS_DB = os.environ.get('REDIS_DB')

REDIS = redis.StrictRedis(host=REDIS_HOST, port=REDIS_PORT, db=REDIS_DB)

# Quick-start development settings - unsuitable for production
# See https://docs.djangoproject.com/en/5.0/howto/deployment/checklist/

# SECURITY WARNING: keep the secret key used in production secret!
SECRET_KEY = 'django-insecure-^fy@3vqd&fs7882dpiznd_!@%j*yvv75%e$xndx0)%v*bm@efv'

# SECURITY WARNING: don't run with debug turned on in production!
DEBUG = True

ALLOWED_HOSTS = []


# Application definition

INSTALLED_APPS = [
    'django.contrib.admin',
    'django.contrib.auth',
    'django.contrib.contenttypes',
    'django.contrib.sessions',
    'django.contrib.messages',
    'django.contrib.staticfiles',
    'rest_framework',
    'pong_service.apps.authentication',
    'pong_service.apps.chat',
    'pong_service.apps.player',
    'pong_service.apps.pong',
    'channels',
    'corsheaders',
    'rest_framework_simplejwt.token_blacklist',
]

REST_FRAMEWORK = {
    'DEFAULT_AUTHENTICATION_CLASSES': [
        'pong_service.apps.authentication.auth.CustomJWTAuthentication',
    ]
}

SIMPLE_JWT = {
    'ROTATE_REFRESH_TOKENS': True,
    'BLACKLIST_AFTER_ROTATION': True,
    'UPDATE_LAST_LOGIN': True,
}

AUTH_COOKIE = 'access'
REFRESH_COOKIE = 'refresh'
AUTH_COOKIE_ACCESS_MAX_AGE = 60 * 15
AUTH_COOKIE_REFRESH_MAX_AGE = 60 * 60 * 24 * 7
AUTH_COOKIE_SECURE = getenv('AUTH_COOKIE_SECURE', 'True') == 'True'
AUTH_COOKIE_HTTP_ONLY = True
AUTH_COOKIE_PATH = '/'
AUTH_COOKIE_SAMESITE = 'Strict'
TOKEN_REFRESH_THRESHOLD = 2

MIDDLEWARE = [
    'corsheaders.middleware.CorsMiddleware',
    'django.middleware.security.SecurityMiddleware',
    'django.contrib.sessions.middleware.SessionMiddleware',
    'django.middleware.common.CommonMiddleware',
    'django.middleware.csrf.CsrfViewMiddleware',
    'pong_service.apps.authentication.middleware.TokenRefreshMiddleware',
    'django.contrib.auth.middleware.AuthenticationMiddleware',
    'django.contrib.messages.middleware.MessageMiddleware',
    'django.middleware.clickjacking.XFrameOptionsMiddleware',
]

AUTHENTICATION_BACKENDS = [
    'django.contrib.auth.backends.ModelBackend',
]

ROOT_URLCONF = 'pong_service.urls'

TEMPLATES = [
    {
        'BACKEND': 'django.template.backends.django.DjangoTemplates',
        'DIRS': [],
        'APP_DIRS': True,
        'OPTIONS': {
            'context_processors': [
                'django.template.context_processors.debug',
                'django.template.context_processors.request',
                'django.contrib.auth.context_processors.auth',
                'django.contrib.messages.context_processors.messages',
            ],
        },
    },
]

WSGI_APPLICATION = 'pong_service.wsgi.application'
ASGI_APPLICATION = 'pong_service.asgi.application'

CHANNEL_LAYERS = {
    'default': {
        'BACKEND': 'channels_redis.core.RedisChannelLayer',
        'CONFIG': {
            'hosts': [(REDIS_HOST, REDIS_PORT)],
        },
    },
}

# Database
# https://docs.djangoproject.com/en/5.0/ref/settings/#databases

DATABASES = {
    'default': {
        'ENGINE': 'django.db.backends.postgresql',
        'NAME': os.environ.get('POSTGRES_DB'),
        'USER': os.environ.get('POSTGRES_USER'),
        'PASSWORD': os.environ.get('POSTGRES_PASSWORD'),
        'HOST': os.environ.get('POSTGRES_HOST'),
        'PORT': os.environ.get('POSTGRES_PORT'),
    }
}

# Password validation
# https://docs.djangoproject.com/en/5.0/ref/settings/#auth-password-validators

AUTH_PASSWORD_VALIDATORS = [
    {
        'NAME': 'django.contrib.auth.password_validation.UserAttributeSimilarityValidator',
    },
    {
        'NAME': 'django.contrib.auth.password_validation.MinimumLengthValidator',
    },
    {
        'NAME': 'django.contrib.auth.password_validation.CommonPasswordValidator',
    },
    {
        'NAME': 'django.contrib.auth.password_validation.NumericPasswordValidator',
    },
]


# Internationalization
# https://docs.djangoproject.com/en/5.0/topics/i18n/

LANGUAGE_CODE = 'en-us'

TIME_ZONE = 'UTC'

USE_I18N = True

USE_TZ = True


# Static files (CSS, JavaScript, Images)
# https://docs.djangoproject.com/en/5.0/howto/static-files/

STATIC_URL = '/static/'
STATIC_ROOT = '/app/static/'

##setting for link google cloud storage with django

GS_CREDENTIALS = service_account.Credentials.from_service_account_file(os.path.join(BASE_DIR, 'credentials.json'))
DEFAULT_FILE_STORAGE = 'pong_service.apps.authentication.gcloud.GoogleCloudMediaStorage'
GS_PROJECT_ID = 'transcendencestorage'
GS_BUCKET_NAME = 'avatars_ft_tran'
MEDIA_ROOT = "https://storage.googleapis.com/{}/".format(GS_BUCKET_NAME)
UPLOAD_ROOT = "https://storage.googleapis.com/{}/".format(GS_BUCKET_NAME)
MEDIA_URL = "https://storage.googleapis.com/{}/".format(GS_BUCKET_NAME)

# Default primary key field type
# https://docs.djangoproject.com/en/5.0/ref/settings/#default-auto-field

DEFAULT_AUTO_FIELD = 'django.db.models.BigAutoField'
AUTH_USER_MODEL = 'authentication.Player'

#for fixe the  CSRF error we can add it after
CSRF_TRUSTED_ORIGINS = [
<<<<<<< HEAD
    'http://localhost:8081'
]

CORS_ALLOW_ALL_ORIGINS = True
CORS_ALLOW_CREDENTIALS = True

CORS_ALLOWED_ORIGINS = [
    'http://localhost:8081',
    'http://127.0.0.1:8081',
]

CORS_ALLOW_METHODS = [
    'DELETE',
    'GET',
    'OPTIONS',
    'PATCH',
    'POST',
    'PUT',
]

CORS_ALLOW_HEADERS = [
    'accept',
    'accept-encoding',
    'authorization',
    'content-type',
    'dnt',
    'origin',
    'user-agent',
    'x-csrftoken',
    'x-requested-with',
=======
    'http://localhost:8081',  # For local development
    'https://127.0.0.1:8081',  # Your production domain
>>>>>>> 6c60322e
]<|MERGE_RESOLUTION|>--- conflicted
+++ resolved
@@ -197,8 +197,8 @@
 
 #for fixe the  CSRF error we can add it after
 CSRF_TRUSTED_ORIGINS = [
-<<<<<<< HEAD
-    'http://localhost:8081'
+    'http://localhost:8081',  # For local development
+    'https://127.0.0.1:8081',  # Your production domain
 ]
 
 CORS_ALLOW_ALL_ORIGINS = True
@@ -228,8 +228,4 @@
     'user-agent',
     'x-csrftoken',
     'x-requested-with',
-=======
-    'http://localhost:8081',  # For local development
-    'https://127.0.0.1:8081',  # Your production domain
->>>>>>> 6c60322e
 ]